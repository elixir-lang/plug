defmodule Plug.Conn.Adapter do
  @moduledoc """
  Specification of the connection adapter API implemented by webservers
  """
  alias Plug.Conn
  @typep payload :: term

  @doc """
  Sends the given status, headers and body as a response
  back to the client.

  If the request has method `"HEAD"`, the adapter should
  not send the response to the client.

  Webservers are advised to return `nil` as the sent_body,
  as the body can no longer be manipulated. However, the
  test implementation returns the actual body so it can
  be used during testing.
  """
  @callback send_resp(payload, Conn.status(), Conn.headers(), Conn.body()) ::
              {:ok, sent_body :: binary | nil, payload}

  @doc """
  Sends the given status, headers and file as a response
  back to the client.

  If the request has method `"HEAD"`, the adapter should
  not send the response to the client.

  Webservers are advised to return `nil` as the sent_body,
  as the body can no longer be manipulated. However, the
  test implementation returns the actual body so it can
  be used during testing.
  """
  @callback send_file(
              payload,
              Conn.status(),
              Conn.headers(),
              file :: binary,
              offset :: integer,
              length :: integer | :all
            ) :: {:ok, sent_body :: binary | nil, payload}

  @doc """
  Sends the given status, headers as the beginning of
  a chunked response to the client.

  Webservers are advised to return `nil` as the sent_body,
  as the body can no longer be manipulated. However, the
  test implementation returns the actual body so it can
  be used during testing.
  """
  @callback send_chunked(payload, Conn.status(), Conn.headers()) ::
              {:ok, sent_body :: binary | nil, payload}

  @doc """
  Sends a chunk in the chunked response.

  If the request has method `"HEAD"`, the adapter should
  not send the response to the client.

  Webservers are advised to return `:ok` and not modify
  any further state for each chunk. However, the test
  implementation returns the actual body and payload so
  it can be used during testing.
  """
  @callback chunk(payload, Conn.status()) ::
              :ok | {:ok, sent_body :: binary, payload} | {:error, term}

  @doc """
  Reads the request body.

  Read the docs in `Plug.Conn.read_body/2` for the supported
  options and expected behaviour.
  """
  @callback read_req_body(payload, options :: Keyword.t()) ::
              {:ok, data :: binary, payload}
              | {:more, data :: binary, payload}
              | {:error, term}

  @doc """
  Push a resource to the client.

  If the adapter does not support server push then `{:error, :not_supported}`
  should be returned.
  """
  @callback push(payload, path :: String.t(), headers :: Keyword.t()) :: :ok | {:error, term}

  @doc """
<<<<<<< HEAD
  Send an informational response to the client.

  If the adapter does not support inform then `{:error, :not_supported}`
  should be returned.
  """
  @callback inform(payload, Conn.status(), headers :: Keyword.t()) :: :ok | {:error, term}
=======
  Returns the client ssl certificate for the request if one is present. 
  """
  @callback get_client_ssl_cert(payload) :: binary | nil
>>>>>>> a6dc2834
end<|MERGE_RESOLUTION|>--- conflicted
+++ resolved
@@ -87,16 +87,15 @@
   @callback push(payload, path :: String.t(), headers :: Keyword.t()) :: :ok | {:error, term}
 
   @doc """
-<<<<<<< HEAD
   Send an informational response to the client.
 
-  If the adapter does not support inform then `{:error, :not_supported}`
+  If the adapter does not support inform, then `{:error, :not_supported}`
   should be returned.
   """
   @callback inform(payload, Conn.status(), headers :: Keyword.t()) :: :ok | {:error, term}
-=======
+
+  @doc """
   Returns the client ssl certificate for the request if one is present. 
   """
   @callback get_client_ssl_cert(payload) :: binary | nil
->>>>>>> a6dc2834
 end